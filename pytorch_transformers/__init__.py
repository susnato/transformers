__version__ = "1.2.0"

# Work around to update TensorFlow's absl.logging threshold which alters the
# default Python logging output behavior when present.
# see: https://github.com/abseil/abseil-py/issues/99
# and: https://github.com/tensorflow/tensorflow/issues/26691#issuecomment-500369493
try:
    import absl.logging
    absl.logging.set_verbosity('info')
    absl.logging.set_stderrthreshold('info')
    absl.logging._warn_preinit_stderr = False
except:
    pass

import logging

logger = logging.getLogger(__name__)  # pylint: disable=invalid-name

# Tokenizer
from .tokenization_utils import (PreTrainedTokenizer)
from .tokenization_auto import AutoTokenizer
from .tokenization_bert import BertTokenizer, BasicTokenizer, WordpieceTokenizer
from .tokenization_openai import OpenAIGPTTokenizer
from .tokenization_transfo_xl import (TransfoXLTokenizer, TransfoXLCorpus)
from .tokenization_gpt2 import GPT2Tokenizer
from .tokenization_xlnet import XLNetTokenizer, SPIECE_UNDERLINE
from .tokenization_xlm import XLMTokenizer
from .tokenization_roberta import RobertaTokenizer
from .tokenization_distilbert import DistilBertTokenizer

# Configurations
from .configuration_utils import PretrainedConfig
from .configuration_auto import AutoConfig
from .configuration_bert import BertConfig, BERT_PRETRAINED_CONFIG_ARCHIVE_MAP
from .configuration_openai import OpenAIGPTConfig, OPENAI_GPT_PRETRAINED_CONFIG_ARCHIVE_MAP
from .configuration_transfo_xl import TransfoXLConfig, TRANSFO_XL_PRETRAINED_CONFIG_ARCHIVE_MAP
from .configuration_gpt2 import GPT2Config, GPT2_PRETRAINED_CONFIG_ARCHIVE_MAP
from .configuration_xlnet import XLNetConfig, XLNET_PRETRAINED_CONFIG_ARCHIVE_MAP
from .configuration_xlm import XLMConfig, XLM_PRETRAINED_CONFIG_ARCHIVE_MAP
from .configuration_roberta import RobertaConfig, ROBERTA_PRETRAINED_CONFIG_ARCHIVE_MAP
from .configuration_distilbert import DistilBertConfig, DISTILBERT_PRETRAINED_CONFIG_ARCHIVE_MAP

# Modeling
<<<<<<< HEAD
try:
    import torch
    _torch_available = True  # pylint: disable=invalid-name
except ImportError:
    _torch_available = False  # pylint: disable=invalid-name

if _torch_available:
    logger.info("PyTorch version {} available.".format(torch.__version__))

    from .modeling_utils import (PreTrainedModel, prune_layer, Conv1D)
    from .modeling_auto import (AutoModel, AutoModelForSequenceClassification, AutoModelForQuestionAnswering,
                                AutoModelWithLMHead)

    from .modeling_bert import (BertPreTrainedModel, BertModel, BertForPreTraining,
                                BertForMaskedLM, BertForNextSentencePrediction,
                                BertForSequenceClassification, BertForMultipleChoice,
                                BertForTokenClassification, BertForQuestionAnswering,
                                load_tf_weights_in_bert, BERT_PRETRAINED_MODEL_ARCHIVE_MAP)
    from .modeling_openai import (OpenAIGPTPreTrainedModel, OpenAIGPTModel,
                                OpenAIGPTLMHeadModel, OpenAIGPTDoubleHeadsModel,
                                load_tf_weights_in_openai_gpt, OPENAI_GPT_PRETRAINED_MODEL_ARCHIVE_MAP)
    from .modeling_transfo_xl import (TransfoXLPreTrainedModel, TransfoXLModel, TransfoXLLMHeadModel,
                                    load_tf_weights_in_transfo_xl, TRANSFO_XL_PRETRAINED_MODEL_ARCHIVE_MAP)
    from .modeling_gpt2 import (GPT2PreTrainedModel, GPT2Model,
                                GPT2LMHeadModel, GPT2DoubleHeadsModel,
                                load_tf_weights_in_gpt2, GPT2_PRETRAINED_MODEL_ARCHIVE_MAP)
    from .modeling_xlnet import (XLNetPreTrainedModel, XLNetModel, XLNetLMHeadModel,
                                XLNetForSequenceClassification, XLNetForQuestionAnsweringSimple,
                                XLNetForQuestionAnswering,
                                load_tf_weights_in_xlnet, XLNET_PRETRAINED_MODEL_ARCHIVE_MAP)
    from .modeling_xlm import (XLMPreTrainedModel , XLMModel,
                            XLMWithLMHeadModel, XLMForSequenceClassification,
                            XLMForQuestionAnswering, XLMForQuestionAnsweringSimple,
                            XLM_PRETRAINED_MODEL_ARCHIVE_MAP)
    from .modeling_roberta import (RobertaForMaskedLM, RobertaModel, RobertaForSequenceClassification,
                                ROBERTA_PRETRAINED_MODEL_ARCHIVE_MAP)
    from .modeling_distilbert import (DistilBertForMaskedLM, DistilBertModel,
                                DistilBertForSequenceClassification, DistilBertForQuestionAnswering,
                                DISTILBERT_PRETRAINED_MODEL_ARCHIVE_MAP)

    # Optimization
    from .optimization import (AdamW, ConstantLRSchedule, WarmupConstantSchedule, WarmupCosineSchedule,
                               WarmupCosineWithHardRestartsSchedule, WarmupLinearSchedule)


# TensorFlow
try:
    import tensorflow as tf
    assert int(tf.__version__[0]) >= 2
    _tf_available = True  # pylint: disable=invalid-name
except (ImportError, AssertionError):
    _tf_available = False  # pylint: disable=invalid-name

if _tf_available:
    logger.info("TensorFlow version {} available.".format(tf.__version__))

    from .modeling_tf_utils import TFPreTrainedModel, TFSharedEmbeddings, TFSequenceSummary
    from .modeling_tf_auto import (TFAutoModel, TFAutoModelForSequenceClassification, TFAutoModelForQuestionAnswering,
                                   TFAutoModelWithLMHead)

    from .modeling_tf_bert import (TFBertPreTrainedModel, TFBertMainLayer, TFBertEmbeddings,
                                   TFBertModel, TFBertForPreTraining,
                                   TFBertForMaskedLM, TFBertForNextSentencePrediction,
                                   TFBertForSequenceClassification, TFBertForMultipleChoice,
                                   TFBertForTokenClassification, TFBertForQuestionAnswering,
                                   load_bert_pt_weights_in_tf2,
                                   TF_BERT_PRETRAINED_MODEL_ARCHIVE_MAP)

    from .modeling_tf_gpt2 import (TFGPT2PreTrainedModel, TFGPT2MainLayer,
                                   TFGPT2Model, TFGPT2LMHeadModel, TFGPT2DoubleHeadsModel,
                                   load_gpt2_pt_weights_in_tf2,
                                   TF_GPT2_PRETRAINED_MODEL_ARCHIVE_MAP)

    from .modeling_tf_openai import (TFOpenAIGPTPreTrainedModel, TFOpenAIGPTMainLayer,
                                     TFOpenAIGPTModel, TFOpenAIGPTLMHeadModel, TFOpenAIGPTDoubleHeadsModel,
                                     load_openai_gpt_pt_weights_in_tf2,
                                     TF_OPENAI_GPT_PRETRAINED_MODEL_ARCHIVE_MAP)

    from .modeling_tf_transfo_xl import (TFTransfoXLPreTrainedModel, TFTransfoXLMainLayer,
                                         TFTransfoXLModel, TFTransfoXLLMHeadModel,
                                         load_transfo_xl_pt_weights_in_tf2,
                                         TF_TRANSFO_XL_PRETRAINED_MODEL_ARCHIVE_MAP)

    from .modeling_tf_xlnet import (TFXLNetPreTrainedModel, TFXLNetMainLayer,
                                    TFXLNetModel, TFXLNetLMHeadModel,
                                    TFXLNetForSequenceClassification,
                                    TFXLNetForQuestionAnsweringSimple,
                                    load_xlnet_pt_weights_in_tf2,
                                    TF_XLNET_PRETRAINED_MODEL_ARCHIVE_MAP)

    from .modeling_tf_xlm import (TFXLMPreTrainedModel, TFXLMMainLayer,
                                  TFXLMModel, TFXLMWithLMHeadModel,
                                  TFXLMForSequenceClassification,
                                  TFXLMForQuestionAnsweringSimple,
                                  load_xlm_pt_weights_in_tf2,
                                  TF_XLM_PRETRAINED_MODEL_ARCHIVE_MAP)

    from .modeling_tf_roberta import (TFRobertaPreTrainedModel, TFRobertaMainLayer,
                                      TFRobertaModel, TFRobertaForMaskedLM,
                                      TFRobertaForSequenceClassification,
                                      load_roberta_pt_weights_in_tf2,
                                      TF_ROBERTA_PRETRAINED_MODEL_ARCHIVE_MAP)

    from .modeling_tf_distilbert import (TFDistilBertPreTrainedModel, TFDistilBertMainLayer,
                                         TFDistilBertModel, TFDistilBertForMaskedLM,
                                         TFDistilBertForSequenceClassification,
                                         TFDistilBertForQuestionAnswering,
                                         load_distilbert_pt_weights_in_tf2,
                                         TF_DISTILBERT_PRETRAINED_MODEL_ARCHIVE_MAP)

if _tf_available and _torch_available:
    from .modeling_tf_pytorch_utils import (convert_tf_weight_name_to_pt_weight_name,
                                            load_pytorch_checkpoint_in_tf2_model,
                                            load_pytorch_weights_in_tf2_model,
                                            load_pytorch_model_in_tf2_model,
                                            load_tf2_checkpoint_in_pytorch_model,
                                            load_tf2_weights_in_pytorch_model,
                                            load_tf2_model_in_pytorch_model)
=======
from .modeling_utils import (PreTrainedModel, prune_layer, Conv1D)
from .modeling_auto import (AutoModel, AutoModelForSequenceClassification, AutoModelForQuestionAnswering,
                            AutoModelWithLMHead)

from .modeling_bert import (BertPreTrainedModel, BertModel, BertForPreTraining,
                            BertForMaskedLM, BertForNextSentencePrediction,
                            BertForSequenceClassification, BertForMultipleChoice,
                            BertForTokenClassification, BertForQuestionAnswering,
                            load_tf_weights_in_bert, BERT_PRETRAINED_MODEL_ARCHIVE_MAP)
from .modeling_openai import (OpenAIGPTPreTrainedModel, OpenAIGPTModel,
                              OpenAIGPTLMHeadModel, OpenAIGPTDoubleHeadsModel,
                              load_tf_weights_in_openai_gpt, OPENAI_GPT_PRETRAINED_MODEL_ARCHIVE_MAP)
from .modeling_transfo_xl import (TransfoXLPreTrainedModel, TransfoXLModel, TransfoXLLMHeadModel,
                                  load_tf_weights_in_transfo_xl, TRANSFO_XL_PRETRAINED_MODEL_ARCHIVE_MAP)
from .modeling_gpt2 import (GPT2PreTrainedModel, GPT2Model,
                            GPT2LMHeadModel, GPT2DoubleHeadsModel,
                            load_tf_weights_in_gpt2, GPT2_PRETRAINED_MODEL_ARCHIVE_MAP)
from .modeling_xlnet import (XLNetPreTrainedModel, XLNetModel, XLNetLMHeadModel,
                             XLNetForSequenceClassification, XLNetForQuestionAnswering, XLNetForMultipleChoice,
                             load_tf_weights_in_xlnet, XLNET_PRETRAINED_MODEL_ARCHIVE_MAP)
from .modeling_xlm import (XLMPreTrainedModel , XLMModel,
                           XLMWithLMHeadModel, XLMForSequenceClassification,
                           XLMForQuestionAnswering, XLM_PRETRAINED_MODEL_ARCHIVE_MAP)
from .modeling_roberta import (RobertaForMaskedLM, RobertaModel, RobertaForSequenceClassification,
                               RobertaForMultipleChoice, ROBERTA_PRETRAINED_MODEL_ARCHIVE_MAP)
from .modeling_distilbert import (DistilBertForMaskedLM, DistilBertModel,
                               DistilBertForSequenceClassification, DistilBertForQuestionAnswering,
                               DISTILBERT_PRETRAINED_MODEL_ARCHIVE_MAP)

# Optimization
from .optimization import (AdamW, ConstantLRSchedule, WarmupConstantSchedule, WarmupCosineSchedule,
                           WarmupCosineWithHardRestartsSchedule, WarmupLinearSchedule)
>>>>>>> e4022d96

# Files and general utilities
from .file_utils import (PYTORCH_TRANSFORMERS_CACHE, PYTORCH_PRETRAINED_BERT_CACHE,
                         cached_path, add_start_docstrings, add_end_docstrings,
<<<<<<< HEAD
                         WEIGHTS_NAME, TF2_WEIGHTS_NAME, TF_WEIGHTS_NAME, CONFIG_NAME,
                         is_tf_available, is_torch_available)
=======
                         WEIGHTS_NAME, TF_WEIGHTS_NAME, CONFIG_NAME)

from .data import (is_sklearn_available,
                   InputExample, InputFeatures, DataProcessor,
                   glue_output_modes, glue_convert_examples_to_features, glue_processors, glue_tasks_num_labels)

if is_sklearn_available():
    from .data import glue_compute_metrics
>>>>>>> e4022d96
<|MERGE_RESOLUTION|>--- conflicted
+++ resolved
@@ -41,7 +41,6 @@
 from .configuration_distilbert import DistilBertConfig, DISTILBERT_PRETRAINED_CONFIG_ARCHIVE_MAP
 
 # Modeling
-<<<<<<< HEAD
 try:
     import torch
     _torch_available = True  # pylint: disable=invalid-name
@@ -160,54 +159,17 @@
                                             load_tf2_checkpoint_in_pytorch_model,
                                             load_tf2_weights_in_pytorch_model,
                                             load_tf2_model_in_pytorch_model)
-=======
-from .modeling_utils import (PreTrainedModel, prune_layer, Conv1D)
-from .modeling_auto import (AutoModel, AutoModelForSequenceClassification, AutoModelForQuestionAnswering,
-                            AutoModelWithLMHead)
-
-from .modeling_bert import (BertPreTrainedModel, BertModel, BertForPreTraining,
-                            BertForMaskedLM, BertForNextSentencePrediction,
-                            BertForSequenceClassification, BertForMultipleChoice,
-                            BertForTokenClassification, BertForQuestionAnswering,
-                            load_tf_weights_in_bert, BERT_PRETRAINED_MODEL_ARCHIVE_MAP)
-from .modeling_openai import (OpenAIGPTPreTrainedModel, OpenAIGPTModel,
-                              OpenAIGPTLMHeadModel, OpenAIGPTDoubleHeadsModel,
-                              load_tf_weights_in_openai_gpt, OPENAI_GPT_PRETRAINED_MODEL_ARCHIVE_MAP)
-from .modeling_transfo_xl import (TransfoXLPreTrainedModel, TransfoXLModel, TransfoXLLMHeadModel,
-                                  load_tf_weights_in_transfo_xl, TRANSFO_XL_PRETRAINED_MODEL_ARCHIVE_MAP)
-from .modeling_gpt2 import (GPT2PreTrainedModel, GPT2Model,
-                            GPT2LMHeadModel, GPT2DoubleHeadsModel,
-                            load_tf_weights_in_gpt2, GPT2_PRETRAINED_MODEL_ARCHIVE_MAP)
-from .modeling_xlnet import (XLNetPreTrainedModel, XLNetModel, XLNetLMHeadModel,
-                             XLNetForSequenceClassification, XLNetForQuestionAnswering, XLNetForMultipleChoice,
-                             load_tf_weights_in_xlnet, XLNET_PRETRAINED_MODEL_ARCHIVE_MAP)
-from .modeling_xlm import (XLMPreTrainedModel , XLMModel,
-                           XLMWithLMHeadModel, XLMForSequenceClassification,
-                           XLMForQuestionAnswering, XLM_PRETRAINED_MODEL_ARCHIVE_MAP)
-from .modeling_roberta import (RobertaForMaskedLM, RobertaModel, RobertaForSequenceClassification,
-                               RobertaForMultipleChoice, ROBERTA_PRETRAINED_MODEL_ARCHIVE_MAP)
-from .modeling_distilbert import (DistilBertForMaskedLM, DistilBertModel,
-                               DistilBertForSequenceClassification, DistilBertForQuestionAnswering,
-                               DISTILBERT_PRETRAINED_MODEL_ARCHIVE_MAP)
-
-# Optimization
-from .optimization import (AdamW, ConstantLRSchedule, WarmupConstantSchedule, WarmupCosineSchedule,
-                           WarmupCosineWithHardRestartsSchedule, WarmupLinearSchedule)
->>>>>>> e4022d96
 
 # Files and general utilities
 from .file_utils import (PYTORCH_TRANSFORMERS_CACHE, PYTORCH_PRETRAINED_BERT_CACHE,
                          cached_path, add_start_docstrings, add_end_docstrings,
-<<<<<<< HEAD
                          WEIGHTS_NAME, TF2_WEIGHTS_NAME, TF_WEIGHTS_NAME, CONFIG_NAME,
                          is_tf_available, is_torch_available)
-=======
-                         WEIGHTS_NAME, TF_WEIGHTS_NAME, CONFIG_NAME)
 
 from .data import (is_sklearn_available,
                    InputExample, InputFeatures, DataProcessor,
-                   glue_output_modes, glue_convert_examples_to_features, glue_processors, glue_tasks_num_labels)
+                   glue_output_modes, glue_convert_examples_to_features,
+                   glue_processors, glue_tasks_num_labels)
 
 if is_sklearn_available():
-    from .data import glue_compute_metrics
->>>>>>> e4022d96
+    from .data import glue_compute_metrics